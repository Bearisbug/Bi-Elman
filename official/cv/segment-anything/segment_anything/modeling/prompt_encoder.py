--- conflicted
+++ resolved
@@ -1,28 +1,20 @@
 import numpy as np
 import mindspore as ms
 from mindspore import nn, ops, mint
-<<<<<<< HEAD
-=======
-import mindspore.mint.nn as mnn
->>>>>>> e2c5747b
 
 from typing import Optional, Tuple, Type
 
 from .common import LayerNorm2d, GELU
 
 
-class PromptEncoder(mnn.Cell):
+class PromptEncoder(nn.Cell):
     def __init__(
             self,
             embed_dim: int,
             image_embedding_size: Tuple[int, int],
             input_image_size: Tuple[int, int],
             mask_in_chans: int,
-<<<<<<< HEAD
             activation: Type[nn.Cell] = GELU,
-=======
-            activation: Type[mnn.Cell] = GELU,
->>>>>>> e2c5747b
             text_feature_dim=256,
     ) -> None:
         """
@@ -63,11 +55,7 @@
         self.no_mask_embed = nn.Embedding(1, embed_dim)
 
         self.text_embeddings = nn.Embedding(1, embed_dim)
-<<<<<<< HEAD
         self.text_proj = mint.nn.Linear(text_feature_dim, embed_dim)
-=======
-        self.text_proj = mnn.Linear(text_feature_dim, embed_dim)
->>>>>>> e2c5747b
 
     def get_dense_pe(self) -> ms.Tensor:
         """
@@ -209,7 +197,7 @@
         return sparse_embeddings, dense_embeddings
 
 
-class PositionEmbeddingRandom(mnn.Cell):
+class PositionEmbeddingRandom(nn.Cell):
     """
     Positional encoding using random spatial frequencies.
     """
@@ -219,7 +207,7 @@
         if scale is None or scale <= 0.0:
             scale = 1.0
         self.positional_encoding_gaussian_matrix = \
-            ms.Parameter(scale * mint.normal(size=(2, num_pos_feats)), requires_grad=False)
+            ms.Parameter(scale * ops.randn(2, num_pos_feats), requires_grad=False)
 
     def _pe_encoding(self, coords: ms.Tensor) -> ms.Tensor:
         """Positionally encode points that are normalized to [0,1]."""
